--- conflicted
+++ resolved
@@ -124,13 +124,8 @@
                 
                 # If we're here, we DON"T have all the blocks for this piece
                 # We need to ask a peer for a block of this piece
-<<<<<<< HEAD
                 peer: 'peer.Peer' = self.peers_manager.get_random_peer_having_piece(index)
-=======
-
-                # we only want to request data from peers that are sending us data
-                peer = self.peers_manager.get_random_peer_having_piece(index)
->>>>>>> 2485a5f6
+
                 # If we didn't find any such peer that has the piece, we try again
                 if not peer:
                     if self.verbose:
