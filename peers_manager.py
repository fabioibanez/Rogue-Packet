# peers_manager.py

import random
from typing import List, Optional, Any, Type
from dataclasses import dataclass

import pieces_manager
import torrent

__author__ = 'alexisgallepe'

import select
from threading import Thread
from pubsub import pub
import rarest_piece
import logging
import message
import peer
import errno
import socket

##################
##################
##################

@dataclass
class PiecePeerInfo:
    """Information about which peers have a specific piece"""
    peer_count: int         # Number of peers that have this piece
    peers: List[peer.Peer]  # List of peers that have this piece

##################
##################
##################

class PeersManager(Thread):    
    def __init__(self, torrent: torrent.Torrent,
                 pieces_manager: pieces_manager.PiecesManager) -> None:
        Thread.__init__(self)
        self.peers: List[peer.Peer] = []  # List of connected peers
        self.torrent: torrent.Torrent = torrent  # Torrent metadata
        self.pieces_manager: pieces_manager.PiecesManager = pieces_manager  # Manages pieces/blocks
        self.rarest_pieces: rarest_piece.RarestPieces = rarest_piece.RarestPieces(pieces_manager)
        
        # self.pieces_by_peer is a list where each element is [count, [peers]]:
        # count is the number of peers that have the piece (this starts as)
        # [peers] is a list of peers that have the piece
        self.pieces_by_peer: List[PiecePeerInfo] = [PiecePeerInfo(0, []) for _ in range(pieces_manager.number_of_pieces)]
        self.is_active: bool = True  # Controls the main thread loop

        # Events
        pub.subscribe(self.peer_requests_piece, 'PeersManager.PeerRequestsPiece')
        # NOTE: This event is not actually used in their implementation
        pub.subscribe(self.peers_bitfield, 'PeersManager.updatePeersBitfield')

<<<<<<< HEAD
    # NOTE: I'm not going to tell peers out of my own volition what pieces I have,
    # but I will respond to their requests for pieces.
    def peer_requests_piece(self, request: Optional[message.Request] = None, peer: Optional[peer.Peer] = None) -> None:
        if not request or not peer:
            logging.error("empty request/peer message")
=======
    def peer_requests_piece(self, request=None, peer=None):
        if not request or not peer:
            logging.error("empty request/peer message")
            
        if peer.am_choking():
>>>>>>> 2485a5f6
            return

        piece_index: int = request.piece_index
        block_offset: int = request.block_offset
        block_length: int = request.block_length

        block: Optional[bytes] = self.pieces_manager.get_block(piece_index, block_offset, block_length)
        if block:
            piece: bytes = message.Piece(piece_index, block_offset, block_length, block).to_bytes()
            peer.send_to_peer(piece)
            # TODO: keep track of the amount of data sent to each peer
            logging.info("Sent piece index {} to peer : {}".format(request.piece_index, peer.ip))

    def peers_bitfield(self, bitfield: Optional[Any] = None) -> None:
        for i in range(len(self.pieces_by_peer)):
<<<<<<< HEAD
            # Check if the peer has this piece (bitfield[i] == 1)
            peer_has_piece: bool = bitfield[i] == 1
            
            # Check if this peer is not already in our list of peers that have this piece
            peer_not_tracked: bool = peer not in self.pieces_by_peer[i].peers
            
            # Check if we're already tracking peers for this piece (count > 0)
            piece_has_peers: bool = self.pieces_by_peer[i].peer_count > 0
            
            if peer_has_piece and peer_not_tracked and piece_has_peers:
                self.pieces_by_peer[i].peers.append(peer)
                self.pieces_by_peer[i].peer_count = len(self.pieces_by_peer[i].peers)

    def get_random_peer_having_piece(self, index: int) -> Optional[peer.Peer]:
=======
            if bitfield[i] == 1 and peer not in self.pieces_by_peer[i][1] and self.pieces_by_peer[i][0]:
                self.pieces_by_peer[i][1].append(peer)
                self.pieces_by_peer[i][0] = len(self.pieces_by_peer[i][1])

    def get_random_peer_having_piece(self, index):
>>>>>>> 2485a5f6
        ready_peers = []

        for peer in self.peers:
            if peer.is_eligible() and peer.is_unchoked() and peer.am_interested() and peer.has_piece(index):
                ready_peers.append(peer)

        # TODO: Select peer in ready list that has had highest historical upload bandwidth to us

        return random.choice(ready_peers) if ready_peers else None

    def has_unchoked_peers(self) -> bool:
        for peer in self.peers:
            if peer.is_unchoked():
                return True
        return False

    def unchoked_peers_count(self) -> int:
        cpt: int = 0
        for peer in self.peers:
            if peer.is_unchoked(): 
                cpt += 1
        return cpt


    @staticmethod
    def _read_from_socket(sock: socket.socket) -> bytes:
        data: bytes = b''

        while True:
            try:
                buff: bytes = sock.recv(4096)
                if len(buff) <= 0:
                    break

                data += buff
            except socket.error as e:
                err: int = e.args[0]
                if err != errno.EAGAIN or err != errno.EWOULDBLOCK:
                    logging.debug("Wrong errno {}".format(err))
                break
            except Exception:
                logging.exception("Recv failed")
                break

        return data

    def run(self) -> None:
        while self.is_active:
            read = [peer.socket for peer in self.peers]
            read_list, _, _ = select.select(read, [], [], 1)

            for socket in read_list:
                peer: 'peer.Peer' = self.get_peer_by_socket(socket)
                if not peer.healthy:
                    self.remove_peer(peer)
                    continue

                try:
                    payload: bytes = self._read_from_socket(socket)
                except Exception as e:
                    logging.error("Recv failed %s" % e.__str__())
                    self.remove_peer(peer)
                    continue

                peer.read_buffer += payload

                for message in peer.get_messages():
                    self._process_new_message(message, peer)

    def _do_handshake(self, peer: peer.Peer) -> bool:
        try:
            handshake: message.Handshake = message.Handshake(self.torrent.info_hash)
            peer.send_to_peer(handshake.to_bytes())
            logging.info("new peer added : %s" % peer.ip)
            return True

        except Exception:
            logging.exception("Error when sending Handshake message")

        return False

    def add_peers(self, peers: List[peer.Peer]) -> None:
        for peer in peers:
            if self._do_handshake(peer):
                self.peers.append(peer)
            else:
                print("Error _do_handshake")

    def remove_peer(self, peer: peer.Peer) -> None:
        if peer in self.peers:
            try:
                peer.socket.close()
            except Exception:
                logging.exception("")

            self.peers.remove(peer)

        # TODO: Hmmmmm is it really this
        #for rarest_piece in self.rarest_pieces.rarest_pieces:
        #    if peer in rarest_piece["peers"]:
        #        rarest_piece["peers"].remove(peer)

    def get_peer_by_socket(self, socket: socket.socket) -> peer.Peer:
        for peer in self.peers:
            if socket == peer.socket:
                return peer

        raise Exception("Peer not present in peer_list")

    def _process_new_message(self, new_message: message.Message, peer: peer.Peer) -> None:
        if isinstance(new_message, message.Handshake) or isinstance(new_message, message.KeepAlive):
            logging.error("Handshake or KeepALive should have already been handled")

        elif isinstance(new_message, message.Choke):
            peer.handle_choke()

        elif isinstance(new_message, message.UnChoke):
            peer.handle_unchoke()

        elif isinstance(new_message, message.Interested):
            peer.handle_interested()

        elif isinstance(new_message, message.NotInterested):
            peer.handle_not_interested()

        elif isinstance(new_message, message.Have):
            peer.handle_have(new_message)

        elif isinstance(new_message, message.BitField):
            peer.handle_bitfield(new_message)

        elif isinstance(new_message, message.Request):
            peer.handle_request(new_message)

        elif isinstance(new_message, message.Piece):
            peer.handle_piece(new_message)

        elif isinstance(new_message, message.Cancel):
            peer.handle_cancel()

        elif isinstance(new_message, message.Port):
            peer.handle_port_request()

        else:
            logging.error("Unknown message")<|MERGE_RESOLUTION|>--- conflicted
+++ resolved
@@ -53,19 +53,12 @@
         # NOTE: This event is not actually used in their implementation
         pub.subscribe(self.peers_bitfield, 'PeersManager.updatePeersBitfield')
 
-<<<<<<< HEAD
     # NOTE: I'm not going to tell peers out of my own volition what pieces I have,
     # but I will respond to their requests for pieces.
     def peer_requests_piece(self, request: Optional[message.Request] = None, peer: Optional[peer.Peer] = None) -> None:
         if not request or not peer:
             logging.error("empty request/peer message")
-=======
-    def peer_requests_piece(self, request=None, peer=None):
-        if not request or not peer:
-            logging.error("empty request/peer message")
-            
         if peer.am_choking():
->>>>>>> 2485a5f6
             return
 
         piece_index: int = request.piece_index
@@ -81,7 +74,6 @@
 
     def peers_bitfield(self, bitfield: Optional[Any] = None) -> None:
         for i in range(len(self.pieces_by_peer)):
-<<<<<<< HEAD
             # Check if the peer has this piece (bitfield[i] == 1)
             peer_has_piece: bool = bitfield[i] == 1
             
@@ -96,13 +88,11 @@
                 self.pieces_by_peer[i].peer_count = len(self.pieces_by_peer[i].peers)
 
     def get_random_peer_having_piece(self, index: int) -> Optional[peer.Peer]:
-=======
-            if bitfield[i] == 1 and peer not in self.pieces_by_peer[i][1] and self.pieces_by_peer[i][0]:
-                self.pieces_by_peer[i][1].append(peer)
-                self.pieces_by_peer[i][0] = len(self.pieces_by_peer[i][1])
+        if bitfield[i] == 1 and peer not in self.pieces_by_peer[i][1] and self.pieces_by_peer[i][0]:
+            self.pieces_by_peer[i][1].append(peer)
+            self.pieces_by_peer[i][0] = len(self.pieces_by_peer[i][1])
 
     def get_random_peer_having_piece(self, index):
->>>>>>> 2485a5f6
         ready_peers = []
 
         for peer in self.peers:
