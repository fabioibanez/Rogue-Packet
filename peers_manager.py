# peers_manager.py

'''
every 10 seconds we go through the list of peers and 
select the top-k peers that have given us the most data
(highest download rate to me) those are the people that 
I unchoke

requires you to send a message to the peer to unchoke
keep track of choke/unchoke set
'''

import random
from typing import Iterable

from bitstring import BitArray


from pieces_manager import PiecesManager
from torrent import Torrent
from peer_choking_logger import PeerChokingLogger
from message import Message, Handshake, KeepAlive, Choke, UnChoke, Interested, NotInterested, Have, BitField, Request, PieceMessage, Cancel, Port
from peer import Peer

__author__ = 'alexisgallepe'

import select
from threading import Thread
from pubsub import pub
import logging
import errno
import socket


K_MINUS_1 = 3
class PeersManager(Thread):    
    def __init__(self, torrent: Torrent,
                 pieces_manager: PiecesManager) -> None:
        Thread.__init__(self)
        self.peers: list[Peer] = []  # List of connected peers

        # NOTE: who has given me the most data, these are the regular peers that are unchoked
        self.unchoked_peers: list[Peer] = []  # List of regular unchoked peers
        # NOTE: this is the peer that we unchoke optimistically
        self.unchoked_optimistic_peer: Peer | None = None

        self.torrent = torrent  # Torrent metadata
        self.pieces_manager = pieces_manager  # Manages pieces/blocks
        self.is_active: bool = True  # Controls the main thread loop

        # Initialize the choking logger
        self.choking_logger = PeerChokingLogger()

        # Events
        pub.subscribe(self.broadcast_have, 'PeersManager.BroadcastHave')

<<<<<<< HEAD
    @property
    def max_collective_download_rate(self) -> float:
        unchoked_peers = [peer for peer in self.peers if peer.is_unchoked()]
        return sum(peer.stats.calculate_download_rate() for peer in unchoked_peers)

    def confirm_send_to_peer(self, peer: peer.Peer) -> bool:
        # We only send a packet to a peer with probability:
        # (peer.download_rate / max_collective_download_rate)
        denom = self.max_collective_download_rate
        # NOTE: design decision, if 0 then just send since there's not proportional share
        if denom == 0:
            return True
        return random.uniform(0, 1) < peer.stats.calculate_download_rate() / denom

    def broadcast_have(self, piece_index: int) -> None:
        have_message = message.Have(piece_index).to_bytes()
=======
    def broadcast_have(self, piece_index: int, bitfield: BitArray) -> None:
        have_message = Have(piece_index)
>>>>>>> aedd7a25

        # Send the HAVE message to all peers, including those that are not interested
        # maybe they will be interested later
        for peer in self.peers:
            if not peer.healthy: continue
            peer.send_to_peer(have_message)
            logging.info("Sent HAVE message for piece index {} to peer: {}".format(piece_index, peer.ip))

<<<<<<< HEAD
    # NOTE: I'm not going to tell peers out of my own volition what pieces I have,
    # but I will respond to their requests for pieces.
    def peer_requests_piece(self, request: Optional[message.Request] = None, peer: Optional[peer.Peer] = None) -> None:
        if not request or not peer:
            logging.error("empty request/peer message")
        if peer.am_choking():
            return 
        
        # proportional share
        if not self.confirm_send_to_peer(peer=peer):
            return

        piece_index: int = request.piece_index
        block_offset: int = request.block_offset
        block_length: int = request.block_length

        block: Optional[bytes] = self.pieces_manager.get_block(piece_index, block_offset, block_length)
        if block:
            piece: bytes = message.Piece(piece_index, block_offset, block_length, block).to_bytes()
            peer.send_to_peer(piece)
            # TODO: keep track of the amount of data sent to each peer
            logging.info("Sent piece index {} to peer : {}".format(request.piece_index, peer.ip))

    def update_peers_bitfield(
        self, 
        peer: peer.Peer, 
        piece_index: Optional[int] = None, 
        bit_field: Optional[BitArray] = None
    ) -> None:
        """
        Called when a peer updates their bit field, either via a `bitfield` or `have` message.

        @param peer             The peer whose bitfield should be updated
        @param piece_index      Optionally, the index of the piece that the peer received
        @param bit_field        Optionally, the bit_field of the peer
        """

        if piece_index is not None:
            peers_list = self.peers_by_piece[piece_index]
            if peer not in peers_list:
                peers_list.append(peer)
        
        if bit_field is not None:
            for piece_index in range(len(bit_field)):
                if bit_field[piece_index] == 1:
                    self.update_peers_bitfield(peer, piece_index=piece_index)

    def enumerate_piece_indices_rarest_first(self) -> List[int]:
        """
        Enumerates the indices of pieces in rarest first order.

        This will return pieces which no known peers have.
        In other words, piece indices whose piece has a peer count of 0 will be returned.
        """
        return sorted(range(len(self.peers_by_piece)), key=lambda idx: len(self.peers_by_piece[idx]))
=======
            # If after completing a piece, the peer no longer has anything to offer, send a NOT INTERESTED message
            if peer.am_interested() and sum(~bitfield & peer.bitfield) == 0:
                peer.send_to_peer(NotInterested())
>>>>>>> aedd7a25

    def get_random_peer_having_piece(self, piece_index: int) -> Peer | None:
        ready_peers = []

        for peer in self.peers:
            if not peer.healthy: continue
            if peer.is_eligible() and peer.is_unchoked() and peer.am_interested() and peer.has_piece(piece_index):
                ready_peers.append(peer)

        # TODO: Select peer in ready list that has had highest historical upload bandwidth to us

        return random.choice(ready_peers) if ready_peers else None

    def has_unchoked_peers(self) -> bool:
        for peer in self.peers:
            if peer.is_unchoked():
                return True
        return False

    def unchoked_peers_count(self) -> int:
        cpt: int = 0
        for peer in self.peers:
            if peer.is_unchoked(): 
                cpt += 1
        return cpt

    @staticmethod
    def _read_from_socket(sock: socket.socket) -> bytes:
        data: bytes = b''

        while True:
            try:
                buff: bytes = sock.recv(4096)
                if len(buff) <= 0:
                    break

                data += buff
            except socket.error as e:
                err: int = e.args[0]
                if err != errno.EAGAIN or err != errno.EWOULDBLOCK:
                    logging.debug("Wrong errno {}".format(err))
                break
            except Exception:
                logging.exception("Recv failed")
                break

        return data

    def run(self) -> None:
        server = socket.create_server(("0.0.0.0", 8000))
        server.setblocking(False)

        while self.is_active:
            try:
                conn, (ip, port) = server.accept()
                peer = Peer(self.torrent.number_of_pieces, ip, port)

                if any(peer.ip == ip for peer in self.peers):
                    logging.info(f"Got redundant incoming connection from {ip}:{port}... closing.")
                    conn.close()
                elif peer.connect(conn): 
                    self.add_peers([peer])
            except BlockingIOError:
                pass

            read = [peer.socket for peer in self.peers]
            read_list, _, _ = select.select(read, [], [], 1)

            for sock in read_list:
                peer = self.get_peer_by_socket(sock)
                if not peer.healthy:
                    self.remove_peer(peer)
                    continue

                try:
                    payload: bytes = self._read_from_socket(sock)
                except Exception as e:
                    logging.error("Recv failed %s" % e.__str__())
                    self.remove_peer(peer)
                    continue

                peer.read_buffer += payload

                for message in peer.get_messages():
                    self._process_new_message(message, peer)

    def _do_handshake(self, peer: Peer) -> bool:
        try:
            peer.send_to_peer(Handshake(self.torrent.info_hash))
            logging.info("new peer added : %s" % peer.ip)
            return True

        except Exception:
            logging.exception("Error when sending Handshake message")

        return False

    def add_peers(self, peers: Iterable[Peer]) -> None:
        # Remove unhealthy peers (clean out the trash)
        unhealthies = [peer for peer in peers if not peer.healthy]
        for peer in unhealthies:
            self.remove_peer(peer)

        for peer in peers:

            # Send handshake to peer
            if not self._do_handshake(peer):
                logging.error(f"Error handshaking with peer {peer.ip}")
                self.remove_peer(peer)
                continue

            # Ask pieces manager to send bitfield to this peer
            pub.sendMessage('PiecesManager.SendBitfield', peer=peer)

            self.peers.append(peer)


    def remove_peer(self, peer: Peer) -> None:
        try:
            peer.socket.close()
        except Exception:
            logging.exception("")

        if peer in self.peers: self.peers.remove(peer)
        if peer in self.unchoked_peers: self.unchoked_peers.remove(peer)
        if self.unchoked_optimistic_peer == peer: self.unchoked_optimistic_peer = None

    def get_peer_by_socket(self, sock: socket.socket) -> Peer:
        for peer in self.peers:
            if sock == peer.socket:
                return peer

        raise Exception("Peer not present in peer_list")

    def _process_new_message(self, new_message: Message, peer: Peer) -> None:
        if isinstance(new_message, Handshake) or isinstance(new_message, KeepAlive):
            logging.error("Handshake or KeepALive should have already been handled")

        elif isinstance(new_message, Choke):
            peer.handle_choke()

        elif isinstance(new_message, UnChoke):
            peer.handle_unchoke()

        elif isinstance(new_message, Interested):
            peer.handle_interested()

        elif isinstance(new_message, NotInterested):
            peer.handle_not_interested()

        elif isinstance(new_message, Have):
            peer.handle_have(new_message)

        elif isinstance(new_message, BitField):
            peer.handle_bitfield(new_message)

        elif isinstance(new_message, Request):
            peer.handle_request(new_message)

        elif isinstance(new_message, PieceMessage):
            peer.handle_piece(new_message)

        elif isinstance(new_message, Cancel):
            peer.handle_cancel()

        elif isinstance(new_message, Port):
            peer.handle_port_request()

        else:
            logging.error("Unknown message")

    def update_unchoked_regular_peers(self, seed_mode: bool = False) -> None:
        prev_unchoked = self.unchoked_peers.copy()

        if not seed_mode:
            sorted_peers = sorted(self.peers, key=lambda peer: peer.stats.calculate_download_rate(), reverse=True) 
            sorted_peers = [peer for peer in sorted_peers if peer.am_interested()]
        else:
            sorted_peers = sorted(self.peers, key=lambda peer: peer.stats.calculate_upload_rate(), reverse=True)
        
        self.unchoked_peers = sorted_peers[:K_MINUS_1]

        to_choke = [peer for peer in prev_unchoked if peer not in self.unchoked_peers]

        for peer in to_choke:
            if not peer.am_choking():
                peer.send_to_peer(Choke())
                self.choking_logger.log_regular_choke(peer)

        for peer in self.unchoked_peers:
            if peer.am_choking():
                peer.send_to_peer(UnChoke())
                self.choking_logger.log_regular_unchoke(peer)
    
    def update_unchoked_optimistic_peers(self) -> None:
        eligible_peers = [peer for peer in self.peers if peer.is_interested() and peer.am_choking()]
        if not eligible_peers:
            logging.info("\033[1;35m[Optimistic unchoking] No eligible peers\033[0m")
            return
        
        # Choke the old optimistically unchoked peer
        if self.unchoked_optimistic_peer is not None:
            self.unchoked_optimistic_peer.send_to_peer(Choke())
            self.choking_logger.log_optimistic_choke(self.unchoked_optimistic_peer)
        
        lucky_peer = random.choice(eligible_peers)
        lucky_peer.send_to_peer(UnChoke())
        self.unchoked_optimistic_peer = lucky_peer
        
        self.choking_logger.log_optimistic_unchoke(lucky_peer)<|MERGE_RESOLUTION|>--- conflicted
+++ resolved
@@ -54,7 +54,6 @@
         # Events
         pub.subscribe(self.broadcast_have, 'PeersManager.BroadcastHave')
 
-<<<<<<< HEAD
     @property
     def max_collective_download_rate(self) -> float:
         unchoked_peers = [peer for peer in self.peers if peer.is_unchoked()]
@@ -69,12 +68,8 @@
             return True
         return random.uniform(0, 1) < peer.stats.calculate_download_rate() / denom
 
-    def broadcast_have(self, piece_index: int) -> None:
-        have_message = message.Have(piece_index).to_bytes()
-=======
     def broadcast_have(self, piece_index: int, bitfield: BitArray) -> None:
         have_message = Have(piece_index)
->>>>>>> aedd7a25
 
         # Send the HAVE message to all peers, including those that are not interested
         # maybe they will be interested later
@@ -82,69 +77,11 @@
             if not peer.healthy: continue
             peer.send_to_peer(have_message)
             logging.info("Sent HAVE message for piece index {} to peer: {}".format(piece_index, peer.ip))
-
-<<<<<<< HEAD
-    # NOTE: I'm not going to tell peers out of my own volition what pieces I have,
-    # but I will respond to their requests for pieces.
-    def peer_requests_piece(self, request: Optional[message.Request] = None, peer: Optional[peer.Peer] = None) -> None:
-        if not request or not peer:
-            logging.error("empty request/peer message")
-        if peer.am_choking():
-            return 
-        
-        # proportional share
-        if not self.confirm_send_to_peer(peer=peer):
-            return
-
-        piece_index: int = request.piece_index
-        block_offset: int = request.block_offset
-        block_length: int = request.block_length
-
-        block: Optional[bytes] = self.pieces_manager.get_block(piece_index, block_offset, block_length)
-        if block:
-            piece: bytes = message.Piece(piece_index, block_offset, block_length, block).to_bytes()
-            peer.send_to_peer(piece)
-            # TODO: keep track of the amount of data sent to each peer
-            logging.info("Sent piece index {} to peer : {}".format(request.piece_index, peer.ip))
-
-    def update_peers_bitfield(
-        self, 
-        peer: peer.Peer, 
-        piece_index: Optional[int] = None, 
-        bit_field: Optional[BitArray] = None
-    ) -> None:
-        """
-        Called when a peer updates their bit field, either via a `bitfield` or `have` message.
-
-        @param peer             The peer whose bitfield should be updated
-        @param piece_index      Optionally, the index of the piece that the peer received
-        @param bit_field        Optionally, the bit_field of the peer
-        """
-
-        if piece_index is not None:
-            peers_list = self.peers_by_piece[piece_index]
-            if peer not in peers_list:
-                peers_list.append(peer)
-        
-        if bit_field is not None:
-            for piece_index in range(len(bit_field)):
-                if bit_field[piece_index] == 1:
-                    self.update_peers_bitfield(peer, piece_index=piece_index)
-
-    def enumerate_piece_indices_rarest_first(self) -> List[int]:
-        """
-        Enumerates the indices of pieces in rarest first order.
-
-        This will return pieces which no known peers have.
-        In other words, piece indices whose piece has a peer count of 0 will be returned.
-        """
-        return sorted(range(len(self.peers_by_piece)), key=lambda idx: len(self.peers_by_piece[idx]))
-=======
+            
             # If after completing a piece, the peer no longer has anything to offer, send a NOT INTERESTED message
             if peer.am_interested() and sum(~bitfield & peer.bitfield) == 0:
                 peer.send_to_peer(NotInterested())
->>>>>>> aedd7a25
-
+                
     def get_random_peer_having_piece(self, piece_index: int) -> Peer | None:
         ready_peers = []
 
