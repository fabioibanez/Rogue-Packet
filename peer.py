# peer.py

import time
from typing import Optional

__author__ = 'alexisgallepe'

import socket
import struct
import bitstring
from pubsub import pub
import logging

import message


class PeerStats:
    """Encapsulates peer statistics for proportional share matching"""
    NO_DATA_SENTINEL: int = 0
    
    def __init__(self):
        self.bytes_uploaded = PeerStats.NO_DATA_SENTINEL
        self.bytes_downloaded = PeerStats.NO_DATA_SENTINEL
        self.last_upload_time = PeerStats.NO_DATA_SENTINEL
        self.last_download_time = PeerStats.NO_DATA_SENTINEL

    def update_upload(self, bytes_sent: int) -> None:
        self.bytes_uploaded += bytes_sent
        self.last_upload_time = time.monotonic()

    def update_download(self, bytes_received: int) -> None:
        self.bytes_downloaded += bytes_received
        self.last_download_time = time.monotonic()

    def get_upload_ratio(self) -> float:
        if self.bytes_downloaded == 0:
            return float('inf')
        return self.bytes_uploaded / self.bytes_downloaded


##################
##################
##################

class Peer(object):
    def __init__(self, number_of_pieces, ip, port=6881):
        self.last_call = 0.0
        self.has_handshaked = False
        self.healthy = False
        self.read_buffer = b''
        self.socket = None
        self.ip = ip
        self.port = port
        self.number_of_pieces = number_of_pieces
        self.bit_field = bitstring.BitArray(number_of_pieces)
        self.state = {
            'am_choking': True,
            'am_interested': False,
            'peer_choking': True,
            'peer_interested': False,
        }
<<<<<<< HEAD
        # Add stats tracking
        self.stats = PeerStats()
=======
        self.throughput = 0
>>>>>>> 2485a5f6

    def __hash__(self):
        return "%s:%d" % (self.ip, self.port)

    def connect(self):
        try:
            self.socket = socket.create_connection((self.ip, self.port), timeout=2)
            self.socket.setblocking(False)
            logging.debug("Connected to peer ip: {} - port: {}".format(self.ip, self.port))
            self.healthy = True

        except Exception as e:
            print("Failed to connect to peer (ip: %s - port: %s - %s)" % (self.ip, self.port, e.__str__()))
            return False

        return True

    def send_to_peer(self, msg):
        try:
            # TODO: rolling average for self.throughput
            self.socket.send(msg)
            self.last_call = time.time()
        except Exception as e:
            self.healthy = False
            logging.error("Failed to send to peer : %s" % e.__str__())

    def is_eligible(self):
        now = time.time()
        return (now - self.last_call) > 0.2

    def has_piece(self, index):
        return self.bit_field[index]

    def am_choking(self):
        return self.state['am_choking']

    def am_unchoking(self):
        return not self.am_choking()

    # They are choking us (they don't send us data)
    def is_choking(self):
        return self.state['peer_choking']

    # This means that they are not choking us (aka they are sending us data)
    def is_unchoked(self):
        return not self.is_choking()

    def is_interested(self):
        return self.state['peer_interested']

    # We are interested in them (we want to download data from them)
    # becuase they have pieces we don't have (probably based on bitfields)
    def am_interested(self):
        return self.state['am_interested']

    def handle_choke(self):
        logging.debug('handle_choke - %s' % self.ip)
        self.state['peer_choking'] = True

    def handle_unchoke(self):
        logging.debug('handle_unchoke - %s' % self.ip)
        self.state['peer_choking'] = False

    def handle_interested(self):
        logging.debug('handle_interested - %s' % self.ip)
        self.state['peer_interested'] = True

        if self.am_choking():
            unchoke = message.UnChoke().to_bytes()
            self.send_to_peer(unchoke)

    def handle_not_interested(self):
        logging.debug('handle_not_interested - %s' % self.ip)
        self.state['peer_interested'] = False

    def handle_have(self, have):
        """
        :type have: message.Have
        """
        logging.debug('handle_have - ip: %s - piece: %s' % (self.ip, have.piece_index))
        self.bit_field[have.piece_index] = True

        # NOTE: Piece Revelation
        # This is a peer telling us that they have a piece we don't have
        # We need to update our bitfield to reflect this

        # If they are choking us (aka we're not getting data from them),
        # and we are not interested in them
        if self.is_choking() and not self.state['am_interested']:
            interested = message.Interested().to_bytes()
            self.send_to_peer(interested)
            self.state['am_interested'] = True

        # pub.sendMessage('RarestPiece.updatePeersBitfield', bitfield=self.bit_field)

    def handle_bitfield(self, bitfield):
        """
        :type bitfield: message.BitField
        """
        logging.debug('handle_bitfield - %s - %s' % (self.ip, bitfield.bitfield))
        self.bit_field = bitfield.bitfield

        if self.is_choking() and not self.state['am_interested']:
            interested = message.Interested().to_bytes()
            self.send_to_peer(interested)
            self.state['am_interested'] = True

        # pub.sendMessage('RarestPiece.updatePeersBitfield', bitfield=self.bit_field)

    def handle_request(self, request: message.Request):
        """
        :type request: message.Request
        """
        logging.debug('handle_request - %s' % self.ip)
        if self.is_interested() and self.is_unchoked():
            pub.sendMessage('PiecesManager.PeerRequestsPiece', request=request, peer=self)
            # NOTE: by shounak, track upload when sending pieces
            self.update_upload_stats(len(request.to_bytes()))

    def handle_piece(self, message: message.Piece):
        """
        :type message: message.Piece
        """
        pub.sendMessage('PiecesManager.Piece', piece=(message.piece_index, message.block_offset, message.block))
        # NOTE: by shounak, track download when receiving pieces
        self.update_download_stats(len(message.block))

    def handle_cancel(self):
        logging.debug('handle_cancel - %s' % self.ip)

    def handle_port_request(self):
        logging.debug('handle_port_request - %s' % self.ip)

    def _handle_handshake(self):
        try:
            handshake_message = message.Handshake.from_bytes(self.read_buffer)
            self.has_handshaked = True
            self.read_buffer = self.read_buffer[handshake_message.total_length:]
            logging.debug('handle_handshake - %s' % self.ip)
            return True

        except Exception:
            logging.exception("First message should always be a handshake message")
            self.healthy = False

        return False

    def _handle_keep_alive(self):
        try:
            keep_alive = message.KeepAlive.from_bytes(self.read_buffer)
            logging.debug('handle_keep_alive - %s' % self.ip)
        except message.WrongMessageException:
            return False
        except Exception:
            logging.exception("Error KeepALive, (need at least 4 bytes : {})".format(len(self.read_buffer)))
            return False

        self.read_buffer = self.read_buffer[keep_alive.total_length:]
        return True

    def get_messages(self):
        while len(self.read_buffer) > 4 and self.healthy:
            if (not self.has_handshaked and self._handle_handshake()) or self._handle_keep_alive():
                continue

            payload_length, = struct.unpack(">I", self.read_buffer[:4])
            total_length = payload_length + 4

            if len(self.read_buffer) < total_length:
                break
            else:
                payload = self.read_buffer[:total_length]
                self.read_buffer = self.read_buffer[total_length:]

            try:
                received_message = message.MessageDispatcher(payload).dispatch()
                if received_message:
                    yield received_message
            except message.WrongMessageException as e:
                logging.exception(e.__str__())

    def update_upload_stats(self, bytes_sent: int) -> None:
        self.stats.update_upload(bytes_sent)

    def update_download_stats(self, bytes_received: int) -> None:
        self.stats.update_download(bytes_received)

    def get_upload_ratio(self) -> float:
        return self.stats.get_upload_ratio()<|MERGE_RESOLUTION|>--- conflicted
+++ resolved
@@ -59,12 +59,7 @@
             'peer_choking': True,
             'peer_interested': False,
         }
-<<<<<<< HEAD
-        # Add stats tracking
         self.stats = PeerStats()
-=======
-        self.throughput = 0
->>>>>>> 2485a5f6
 
     def __hash__(self):
         return "%s:%d" % (self.ip, self.port)
