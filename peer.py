# peer.py

import time

from bitstring import BitArray

from piece import Piece

__author__ = 'alexisgallepe'

import socket
import struct
from pubsub import pub
import logging
from message import BitField, Choke, Handshake, Have, Interested, KeepAlive, Message, MessageDispatcher, NotInterested, Request, UnChoke, WrongMessageException
import time
import math
import random

REQUEST_TIMEOUT: float = 2.0

def ema(series: dict[float, int], time_window: float) -> float:
    now = time.monotonic()
    weighted_sum = 0
    total_weight = 0
    for t, x in series.items():
        dt = now - t
        w = math.exp(-dt / time_window)
        weighted_sum += x * w
        total_weight += w
    # this + 1 is a hack that adds an artificial datapoint now
    return weighted_sum / (total_weight + 1)

class PeerStats:
    def __init__(self, time_window: float = 20.0):
        self.bytes_uploaded: int = 0
        self.bytes_downloaded: int = 0
        
        self.time_window = time_window  # in seconds
        self.bytes_received_over_time: dict[float, int] = {}
        self.bytes_sent_over_time: dict[float, int] = {}
        self.request_log: dict[float, Request] = {}

    def update_upload(self, bytes_sent: int) -> None:
        """
        Indicate that we sent `bytes_sent` bytes to the peer.
        """
        self.bytes_uploaded += bytes_sent
        self.bytes_sent_over_time[time.monotonic()] = bytes_sent

    def update_download(self, bytes_received: int) -> None:
        """
        Indicate that we received `bytes_received` bytes from the peer.
        """
        self.bytes_downloaded += bytes_received
        self.bytes_received_over_time[time.monotonic()] = bytes_received

    def calculate_download_rate(self) -> float:
        """
        Determines the rate at which we are downloading data from the peer.
        """
        return ema(self.bytes_received_over_time, self.time_window)
    
    def calculate_upload_rate(self) -> float:
        """
        Determines the rate at which we are uploading data to the peer.
        """
        return ema(self.bytes_sent_over_time, self.time_window)
    
    def on_request(self, request: Request):
        self.request_log[time.monotonic()] = request

    def on_piece(self, piece: Piece):
        old_times = [k for k, v in self.request_log.items() if v.piece_index == piece.piece_index or time.monotonic() - k > REQUEST_TIMEOUT]
        for k in old_times:
            del self.request_log[k]

    @property
    def outstanding_requests(self) -> int:
        old_times = [k for k, v in self.request_log.items() if time.monotonic() - k > REQUEST_TIMEOUT]
        for k in old_times:
            del self.request_log[k]
        return len(self.request_log)


##################
##################
##################

class Peer(object):

    bitfield: BitArray

    def __init__(self, number_of_pieces: int, ip: str, port: int=6881):
        self.last_call = 0.0
        self.has_handshaked = False
        self.healthy = False
        self.read_buffer: bytes = b''
        self.socket: socket.socket = None
        self.ip = ip
        self.port = port
        self.number_of_pieces = number_of_pieces
        self.bitfield = BitArray(self.number_of_pieces)
        self.state = {
            'am_choking': True,                 # Are we choking the peer?
            'am_interested': False,             # Are we interested in the peer?
            'peer_choking': True,               # Is the peer choking us?
            'peer_interested': False,           # Is the peer interested in us?
        }
        self.stats = PeerStats()

    def __hash__(self):
        return hash((self.ip, self.port))

    def connect(self, conn: socket.socket | None = None):
        if conn is not None:
            self.socket = conn
        else:
            try:
                self.socket = socket.create_connection((self.ip, self.port), timeout=2)
                logging.debug("Connected to peer ip: {} - port: {}".format(self.ip, self.port))

            except Exception as e:
                print("Failed to connect to peer (ip: %s - port: %s - %s)" % (self.ip, self.port, e.__str__()))
                return False

        self.socket.setblocking(False)
        self.healthy = True
        return True

    def send_to_peer(self, msg: Message):
        try:
<<<<<<< HEAD
            self.socket.send(msg)
=======
            logging.info(f"Sending {msg.__class__.__name__} message to peer {self}")
            encoded = msg.to_bytes()
            self.socket.send(encoded)
>>>>>>> aedd7a25
            self.last_call = time.time()
        except Exception as e:
            self.healthy = False
            logging.error(f"Failed to send to peer {self} : {str(e)}")
            return
        
        if isinstance(msg, UnChoke): self.state['am_choking'] = False
        if isinstance(msg, Choke): self.state['am_choking'] = True
        if isinstance(msg, Interested): self.state['am_interested'] = True
        if isinstance(msg, NotInterested): self.state['am_interested'] = False

    def is_eligible(self):
        now = time.time()
        return (now - self.last_call) > 0.05

    def has_piece(self, piece_index: int):
        return self.bitfield[piece_index]

    def am_choking(self):
        return self.state['am_choking']

    def am_unchoking(self):
        return not self.am_choking()

    # They are choking us (they don't send us data)
    def is_choking(self):
        return self.state['peer_choking']

    # This means that they are not choking us (aka they are sending us data)
    def is_unchoked(self):
        return not self.is_choking()

    def is_interested(self):
        return self.state['peer_interested']

    # We are interested in them (we want to download data from them)
    # becuase they have pieces we don't have (probably based on bitfields)
    def am_interested(self):
        return self.state['am_interested']

    def handle_choke(self):
        logging.debug('handle_choke - %s' % self.ip)
        self.state['peer_choking'] = True

    def handle_unchoke(self):
        logging.debug('handle_unchoke - %s' % self.ip)
        self.state['peer_choking'] = False

    def handle_interested(self):
        logging.debug('handle_interested - %s' % self.ip)
        self.state['peer_interested'] = True

    def handle_not_interested(self):
        logging.debug('handle_not_interested - %s' % self.ip)
        self.state['peer_interested'] = False

    def handle_have(self, have: Have):
        """
        :type have: message.Have

        This method is called when a remote peer sends a message indicating that they have a
        particular piece.
        """
        logging.debug('handle_have - ip: %s - piece: %s' % (self.ip, have.piece_index))
        self.bitfield[have.piece_index] = True
        pub.sendMessage('PiecesManager.UpdatePeersBitfield', peer=self, piece_index=have.piece_index)

    def handle_bitfield(self, bitfield: BitField):
        """
        :type bitfield: message.BitField
        """
        logging.debug('handle_bitfield - %s - %s' % (self.ip, bitfield.bitfield))
        # Note: PiecesManager will set the peer's bitfield (taking into account the correct length of the bitfield)
        pub.sendMessage('PiecesManager.UpdatePeersBitfield', peer=self, bitfield=bitfield.bitfield)

    def handle_request(self, request: Request):
        """
        :type request: message.Request
        """
        logging.debug('handle_request - %s' % self.ip)
        pub.sendMessage('PiecesManager.PieceRequested', request=request, peer=self)
            

    def handle_piece(self, message: Piece): 
        """
        :type message: message.Piece
        """
        logging.debug('handle_piece - %s' % self.ip)
        pub.sendMessage('PiecesManager.PieceArrived', msg=message, peer=self)

    def handle_cancel(self):
        logging.debug('handle_cancel - %s' % self.ip)

    def handle_port_request(self):
        logging.debug('handle_port_request - %s' % self.ip)

    def _handle_handshake(self):
        try:
            handshake_message = Handshake.from_bytes(self.read_buffer)
            self.has_handshaked = True
            self.read_buffer = self.read_buffer[handshake_message.total_length:]
            logging.debug('handle_handshake - %s' % self.ip)
            return True

        except Exception:
            logging.exception("First message should always be a handshake message")
            self.healthy = False

        return False

    def _handle_keep_alive(self):
        try:
            keep_alive = KeepAlive.from_bytes(self.read_buffer)
            logging.debug('handle_keep_alive - %s' % self.ip)
        except WrongMessageException:
            return False
        except Exception:
            logging.exception("Error KeepALive, (need at least 4 bytes : {})".format(len(self.read_buffer)))
            return False

        self.read_buffer = self.read_buffer[keep_alive.total_length:]
        return True

    def get_messages(self):
        while len(self.read_buffer) > 4 and self.healthy:
            if (not self.has_handshaked and self._handle_handshake()) or self._handle_keep_alive():
                continue

            payload_length, = struct.unpack(">I", self.read_buffer[:4])
            total_length = payload_length + 4

            if len(self.read_buffer) < total_length:
                break
            else:
                payload = self.read_buffer[:total_length]
                self.read_buffer = self.read_buffer[total_length:]

            try:
                received_message = MessageDispatcher(payload).dispatch()
                if received_message:
                    yield received_message
            except WrongMessageException as e:
                logging.exception(e.__str__())

    def __repr__(self):
        state = ""
        if self.am_choking(): state += "C"
        if self.am_interested(): state += "I"
        if self.is_choking(): state += "c"
        if self.is_interested(): state += "i"
        return f"Peer(ip={self.ip}, state={state})"
    
    def __str__(self):
        return repr(self)<|MERGE_RESOLUTION|>--- conflicted
+++ resolved
@@ -130,13 +130,9 @@
 
     def send_to_peer(self, msg: Message):
         try:
-<<<<<<< HEAD
-            self.socket.send(msg)
-=======
             logging.info(f"Sending {msg.__class__.__name__} message to peer {self}")
             encoded = msg.to_bytes()
             self.socket.send(encoded)
->>>>>>> aedd7a25
             self.last_call = time.time()
         except Exception as e:
             self.healthy = False
