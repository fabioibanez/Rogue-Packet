--- conflicted
+++ resolved
@@ -6,13 +6,8 @@
 
 I wanted to make my own functional and straightforward program to learn how does BitTorrent protocol work and improve my python skills.
 
-<<<<<<< HEAD
 It is almost written from scratch with python 3.7, only the pubsub library was used to create events when a new peer is connected, or when data is received from a peer.
 You first need to wait for the program to connect to some peers first, then it starts downloading.
-=======
-It is almost written from scratch, python 2.7 without the Twisted framework.
-Only the pubsub library was used to create events, when a new peer is connected, or when data is received from a peer.
->>>>>>> b90cd980
 
 This tool needs a lot of improvements, but it does its job, you can :
 -	Read a torrent file
